//! This crate provides a small, fixed size [bitset type](TinyBitSet) that
//! stores its data inline rather than on the heap.
//!
//! Bitsets are a data structure that can be viewed through two lenses:
//!
//! - As an array of booleans that is stored in a compressed fashion using a
//!   single bit per boolean.
//! - As a set of small integers from the range `[0, n)`, where `n` is the
//!   number of bits used in the bitset.
//!
//! This crate supports functionality for both of these views but specializes on
//! use-cases where only a small number of bits are needed with an upper-bound
//! known beforehand. The [`TinyBitSet`] is copyable and the implementation
//! assumes in many places that the data is small enough to cheaply be copied.
//! Thus it is mostly suitable for sizes of up to 256 bits. For larger sizes, a
//! heap-allocated crate like [`fixedbitset`][fixedbitset] is likely a better fit.
//!
//! One unique feature of this crate is that it uses const generics to have a
//! single generic bitset type whose size and underlying storage type can be
//! chosen with generic arguments. This also allows writing algorithms that are
//! generic over these parameters and thus can use a different bitset size
//! depending on the use-case.
//!
<<<<<<< HEAD
//! [petgraph]: https://github.com/petgraph/fixedbitset
mod iterators;

=======
//! [fixedbitset]: https://github.com/petgraph/fixedbitset
>>>>>>> f69ae24d
use std::array;
use std::fmt;
use std::fmt::Binary;
use std::fmt::Debug;
use std::fmt::Display;
use std::fmt::Formatter;
use std::fmt::LowerHex;
use std::fmt::UpperHex;
use std::ops::BitAnd;
use std::ops::BitAndAssign;
use std::ops::BitOr;
use std::ops::BitOrAssign;
use std::ops::BitXor;
use std::ops::BitXorAssign;
use std::ops::Index;
use std::ops::Not;

use num_traits::PrimInt;

pub use iterators::IntoIter;

/// Integer that can be used as a block of bits in a bitset.
pub trait BitBlock:
    PrimInt + BitAndAssign + BitOrAssign + BitXorAssign + Binary + LowerHex + UpperHex + 'static
{
    /// Number of bits in the block.
    const BITS: usize;

    /// Block without any bits set, aka `0`.
    const EMPTY: Self;

    /// Block with only the least significant bit set, aka `1`.
    const LSB: Self;

    /// Block with all bits set.
    const ALL: Self;
}

macro_rules! impl_bit_block {
    ($($int:ty),*) => {
        $(
            impl BitBlock for $int {
                const BITS: usize = <$int>::BITS as usize;
                const EMPTY: Self = 0;
                const LSB: Self = 1;
                const ALL: Self = <$int>::MAX;
            }

            impl From<TinyBitSet<$int, 1>> for $int {
                /// Convert the bitset into the underlying bit block.
                ///
                /// Due to the orphan rule, this cannot be covered by a blanket implementation and
                /// is thus separately implemented for all primitive integer types.
                fn from(bitset: TinyBitSet<$int, 1>) -> Self {
                    bitset.blocks[0]
                }
            }
        )*
    };
}

impl_bit_block!(u8, u16, u32, u64, u128);

/// A small, fixed size bitset that stores its data inline.
///
/// # Storage and indexing
///
/// The bitsets storage consists of `N` blocks of type `T`, where `T` is any of
/// the unsigned integer types implementing [`BitBlock`]. Thus, the bitset has a
/// fixed size of `T::BITS * N` bits can be freely converted to and from the
/// array of blocks.
///
/// The bits are indexed from front to back within the array of blocks, and from
/// least significant to most significant within each block. Thus, the bit with
/// index `i` is stored in the `(i / T::BITS)`-th block in the `(i %
/// T::BITS)`-th least significant bit.
#[derive(Copy, Clone, PartialEq, Eq, PartialOrd, Ord, Hash)]
pub struct TinyBitSet<T: BitBlock, const N: usize> {
    blocks: [T; N],
}

impl<T: BitBlock, const N: usize> TinyBitSet<T, N> {
    /// Number of bits in the bitset.
    pub const CAPACITY: usize = T::BITS * N;

    /// Bitset with no bits set.
    pub const EMPTY: Self = Self {
        blocks: [T::EMPTY; N],
    };

    /// Bitset with all bits set.
    pub const ALL: Self = Self {
        blocks: [T::ALL; N],
    };

    /// Creates an empty bitset.
    ///
    /// Equivalent to [`Self::EMPTY`].
    pub const fn new() -> Self {
        Self::EMPTY
    }

    /// Creates a bitset with exactly one bit set.
    ///
    /// # Panics
    ///
    /// Panics if `bit >= Self::CAPACITY`.
    pub fn singleton(bit: usize) -> Self {
        Self::new().inserted(bit)
    }

    /// Number of bits in the bitset.
    ///
    /// Equivalent to [`Self::CAPACITY`].
    pub const fn capacity(self) -> usize {
        Self::CAPACITY
    }

    /// Counts the number of bits that are set.
    pub fn len(self) -> usize {
        self.blocks
            .into_iter()
            .map(|block| block.count_ones() as usize)
            .sum()
    }

    /// Returns whether no bits are set.
    pub fn is_empty(self) -> bool {
        self.blocks.iter().all(|&block| block == T::EMPTY)
    }

    /// Iterates over the indices of set bits from lowest to highest.
    pub fn iter(self) -> IntoIter<T, N> {
        IntoIter::new(self.blocks)
    }

    /// Iterates over the indices of unset bits from lowest to highest.
    pub fn iter_missing(self) -> IntoIter<T, N> {
        (!self).iter()
    }

    /// Set the given bit.
    ///
    /// # Panics
    ///
    /// Panics if `bit >= Self::CAPACITY`.
    pub fn insert(&mut self, bit: usize) {
        self.blocks[bit / T::BITS] |= T::LSB << (bit % T::BITS);
    }

    /// Return a new bitset with the given bit set.
    ///
    /// # Panics
    ///
    /// Panics if `bit >= Self::CAPACITY`.
    #[must_use]
    pub fn inserted(mut self, bit: usize) -> Self {
        self.insert(bit);
        self
    }

    /// Unset the given bit.
    ///
    /// # Panics
    ///
    /// Panics if `bit >= Self::CAPACITY`.
    pub fn remove(&mut self, bit: usize) {
        self.blocks[bit / T::BITS] &= !(T::LSB << (bit % T::BITS));
    }

    /// Return a new bitset with the given bit unset.
    ///
    /// # Panics
    ///
    /// Panics if `bit >= Self::CAPACITY`.
    #[must_use]
    pub fn removed(mut self, bit: usize) -> Self {
        self.remove(bit);
        self
    }

    /// Flip the given bit.
    ///
    /// # Panics
    ///
    /// Panics if `bit >= Self::CAPACITY`.
    pub fn toggle(&mut self, bit: usize) {
        self.blocks[bit / T::BITS] ^= T::LSB << (bit % T::BITS);
    }

    /// Return a new bitset with the given bit flipped.
    ///
    /// # Panics
    ///
    /// Panics if `bit >= Self::CAPACITY`.
    #[must_use]
    pub fn toggled(mut self, bit: usize) -> Self {
        self.toggle(bit);
        self
    }

    /// Sets the given bit to the given value.
    ///
    /// # Panics
    ///
    /// Panics if `bit >= Self::CAPACITY`.
    pub fn assign(&mut self, bit: usize, value: bool) {
        if value {
            self.insert(bit);
        } else {
            self.remove(bit);
        }
    }

    /// Return a new bitset with the given bit set to the given value.
    ///
    /// # Panics
    ///
    /// Panics if `bit >= Self::CAPACITY`.
    #[must_use]
    pub fn assigned(mut self, bit: usize, value: bool) -> Self {
        self.assign(bit, value);
        self
    }
}

impl<T: BitBlock, const N: usize> Default for TinyBitSet<T, N> {
    /// Returns [`Self::EMPTY`].
    fn default() -> Self {
        Self::EMPTY
    }
}

impl<T: BitBlock, const N: usize> From<[T; N]> for TinyBitSet<T, N> {
    /// Create a bitset from the underlying bit blocks.
    ///
    /// See [`TinyBitSet`] for more information on how the bits are indexed.
    fn from(blocks: [T; N]) -> Self {
        Self { blocks }
    }
}

impl<T: BitBlock, const N: usize> From<TinyBitSet<T, N>> for [T; N] {
    /// Convert the bitset into the underlying bit blocks.
    ///
    /// See [`TinyBitSet`] for more information on how the bits are indexed.
    fn from(bitset: TinyBitSet<T, N>) -> Self {
        bitset.blocks
    }
}

impl<T: BitBlock> From<T> for TinyBitSet<T, 1> {
    /// Create a bitset from the underlying bit block.
    fn from(block: T) -> Self {
        Self { blocks: [block] }
    }
}

impl<T: BitBlock, const N: usize> Index<usize> for TinyBitSet<T, N> {
    type Output = bool;

    fn index(&self, index: usize) -> &Self::Output {
        if (self.blocks[index / T::BITS] >> (index % T::BITS)) & T::LSB == T::LSB {
            &true
        } else {
            &false
        }
    }
}

impl<T: BitBlock, const N: usize> IntoIterator for TinyBitSet<T, N> {
    type Item = usize;

    type IntoIter = IntoIter<T, N>;

    fn into_iter(self) -> Self::IntoIter {
        self.iter()
    }
}

impl<T: BitBlock, const N: usize> IntoIterator for &TinyBitSet<T, N> {
    type Item = usize;

    type IntoIter = IntoIter<T, N>;

    fn into_iter(self) -> Self::IntoIter {
        self.iter()
    }
}

impl<T: BitBlock, const N: usize> FromIterator<usize> for TinyBitSet<T, N> {
    /// Creates a bitset with an iterator of indices of set bits.
    ///
    /// # Panics
    ///
    /// Panics if any of the indices are out of range.
    fn from_iter<I: IntoIterator<Item = usize>>(iter: I) -> Self {
        let mut bs = Self::EMPTY;
        for i in iter {
            bs.insert(i);
        }
        bs
    }
}

impl<T: BitBlock, const N: usize> Not for TinyBitSet<T, N> {
    type Output = Self;

    /// Returns a bitset with all bits flipped.
    fn not(self) -> Self::Output {
        array::from_fn(|i| !self.blocks[i]).into()
    }
}

impl<T: BitBlock, const N: usize> BitAnd for TinyBitSet<T, N> {
    type Output = Self;

    /// Returns a bitset with all bits that are set in both `self` and `rhs`.
    fn bitand(self, rhs: Self) -> Self::Output {
        array::from_fn(|i| self.blocks[i] & rhs.blocks[i]).into()
    }
}

impl<T: BitBlock, const N: usize> BitAndAssign for TinyBitSet<T, N> {
    fn bitand_assign(&mut self, rhs: Self) {
        *self = *self & rhs;
    }
}

impl<T: BitBlock, const N: usize> BitOr for TinyBitSet<T, N> {
    type Output = Self;

    /// Returns a bitset with all bits that are set in either `self` or `rhs`.
    fn bitor(self, rhs: Self) -> Self::Output {
        array::from_fn(|i| self.blocks[i] | rhs.blocks[i]).into()
    }
}

impl<T: BitBlock, const N: usize> BitOrAssign for TinyBitSet<T, N> {
    fn bitor_assign(&mut self, rhs: Self) {
        *self = *self | rhs;
    }
}

impl<T: BitBlock, const N: usize> BitXor for TinyBitSet<T, N> {
    type Output = Self;

    /// Returns a bitset with all bits that are set in exactly one of `self` and `rhs`.
    fn bitxor(self, rhs: Self) -> Self::Output {
        array::from_fn(|i| self.blocks[i] ^ rhs.blocks[i]).into()
    }
}

impl<T: BitBlock, const N: usize> BitXorAssign for TinyBitSet<T, N> {
    fn bitxor_assign(&mut self, rhs: Self) {
        *self = *self ^ rhs;
    }
}

impl<T: BitBlock, const N: usize> Debug for TinyBitSet<T, N> {
    fn fmt(&self, f: &mut Formatter<'_>) -> fmt::Result {
        write!(f, "TinyBitSet([")?;
        for (i, block) in self.blocks.into_iter().enumerate() {
            if i != 0 {
                write!(f, ", ")?;
            }

            // The `+ 2` accounts for the `0b` prefix
            write!(f, "{block:#0width$b}", width = T::BITS + 2)?;
        }
        write!(f, "])")
    }
}

impl<T: BitBlock, const N: usize> Display for TinyBitSet<T, N> {
    fn fmt(&self, f: &mut Formatter<'_>) -> fmt::Result {
        Binary::fmt(self, f)
    }
}

impl<T: BitBlock, const N: usize> Binary for TinyBitSet<T, N> {
    fn fmt(&self, f: &mut Formatter<'_>) -> fmt::Result {
        if f.alternate() {
            write!(f, "0b")?;
        }

        for block in self.blocks.iter().rev() {
            write!(f, "{block:0width$b}", width = T::BITS)?;
        }

        Ok(())
    }
}

impl<T: BitBlock, const N: usize> LowerHex for TinyBitSet<T, N> {
    fn fmt(&self, f: &mut Formatter<'_>) -> fmt::Result {
        if f.alternate() {
            write!(f, "0x")?;
        }

        for block in self.blocks.iter().rev() {
            write!(f, "{block:0width$x}", width = T::BITS / 4)?;
        }

        Ok(())
    }
}

impl<T: BitBlock, const N: usize> UpperHex for TinyBitSet<T, N> {
    fn fmt(&self, f: &mut Formatter<'_>) -> fmt::Result {
        if f.alternate() {
            write!(f, "0x")?;
        }

        for block in self.blocks.iter().rev() {
            write!(f, "{block:0width$X}", width = T::BITS / 4)?;
        }

        Ok(())
    }
}

#[cfg(test)]
mod tests {
    use super::*;

    /// Default bit set for testing
    type TestBitSet = TinyBitSet<u8, 2>;

    #[test]
    fn capacity() {
        fn test_both<T: BitBlock, const N: usize>(expected: usize) {
            assert_eq!(expected, TinyBitSet::<T, N>::CAPACITY);
            assert_eq!(expected, TinyBitSet::<T, N>::default().capacity());
        }

        test_both::<u8, 1>(8);
        test_both::<u16, 1>(16);
        test_both::<u32, 1>(32);
        test_both::<u64, 1>(64);
        test_both::<u128, 1>(128);

        test_both::<u16, 3>(48);
        test_both::<u128, 8>(1024);
    }

    #[test]
    fn empty() {
        assert_eq!(
            TestBitSet::from([0b0000_0000, 0b0000_0000]),
            TestBitSet::EMPTY
        );
    }

    #[test]
    fn all() {
        assert_eq!(
            TestBitSet::from([0b1111_1111, 0b1111_1111]),
            TestBitSet::ALL
        );
    }

    #[test]
    fn new() {
        assert_eq!(TestBitSet::EMPTY, TestBitSet::new());
    }

    #[test]
    fn singleton() {
        let singleton0 = TestBitSet::singleton(0);
        assert!(singleton0[0]);
        assert!(!singleton0[1]);
        assert_eq!(TestBitSet::from([0b0000_0001, 0b0000_0000]), singleton0);
        assert_eq!(
            TestBitSet::from([0b0000_0000, 0b0000_0100]),
            TestBitSet::singleton(10)
        );
    }

    #[test]
    #[should_panic]
    fn singleton_out_of_range() {
        let _ = TestBitSet::singleton(16);
    }

    #[test]
    fn len() {
        assert_eq!(0, TestBitSet::EMPTY.len());
        assert_eq!(1, TestBitSet::singleton(5).len());
        assert_eq!(6, TestBitSet::from([0b1000_0001, 0b0011_1100]).len());
    }

    #[test]
    fn is_empty() {
        assert!(TestBitSet::EMPTY.is_empty());
        assert!(!TestBitSet::singleton(5).is_empty());
        assert!(!TestBitSet::from([0b1000_0001, 0b0011_1100]).is_empty());
        assert!(TestBitSet::from([0b0000_0000, 0b0000_0000]).is_empty());
    }

    #[test]
    fn iter() {
        let bs = TestBitSet::from([0b1000_0001, 0b0011_1100]);
        assert_eq!(vec![0, 7, 10, 11, 12, 13], bs.iter().collect::<Vec<_>>());
    }

    #[test]
    fn iter_missing() {
        let bs = TestBitSet::from([0b1101_0111, 0b1011_1101]);
        assert_eq!(vec![3, 5, 9, 14], bs.iter_missing().collect::<Vec<_>>());
    }

    #[test]
    fn insert() {
        let mut bs = TestBitSet::EMPTY;
        bs.insert(7);
        assert_eq!(TestBitSet::from([0b1000_0000, 0b0000_0000]), bs);
        bs.insert(10);
        assert_eq!(TestBitSet::from([0b1000_0000, 0b0000_0100]), bs);
        bs.insert(7);
        assert_eq!(TestBitSet::from([0b1000_0000, 0b0000_0100]), bs);
    }

    #[test]
    #[should_panic]
    fn insert_out_of_range() {
        TestBitSet::new().insert(16);
    }

    #[test]
    fn inserted() {
        let bs = TestBitSet::new().inserted(4).inserted(2);
        assert_eq!(TestBitSet::from([0b0001_0100, 0b0000_0000]), bs);
        assert_eq!(bs, bs.inserted(2));
        assert_eq!(bs, bs.inserted(4));
    }

    #[test]
    #[should_panic]
    fn inserted_out_of_range() {
        let _ = TestBitSet::new().inserted(16);
    }

    #[test]
    fn remove() {
        let mut bs = TestBitSet::ALL;
        bs.remove(4);
        assert_eq!(TestBitSet::from([0b1110_1111, 0b1111_1111]), bs);
        bs.remove(2);
        assert_eq!(TestBitSet::from([0b1110_1011, 0b1111_1111]), bs);
        bs.remove(2);
        assert_eq!(TestBitSet::from([0b1110_1011, 0b1111_1111]), bs);
    }

    #[test]
    #[should_panic]
    fn remove_out_of_range() {
        TestBitSet::new().remove(16);
    }

    #[test]
    fn removed() {
        let bs = TestBitSet::singleton(15).inserted(1);
        assert_eq!(TestBitSet::singleton(15), bs.removed(1));
        assert_eq!(TestBitSet::singleton(1), bs.removed(15));
        assert_eq!(bs, bs.removed(2));
        assert_eq!(TestBitSet::EMPTY, bs.removed(1).removed(15));
    }

    #[test]
    #[should_panic]
    fn removed_out_of_range() {
        let _ = TestBitSet::new().removed(16);
    }

    #[test]
    fn toggle() {
        let mut bs = TestBitSet::EMPTY;
        bs.toggle(9);
        assert_eq!(TestBitSet::from([0b0000_0000, 0b0000_0010]), bs);
        bs.toggle(5);
        assert_eq!(TestBitSet::from([0b0010_0000, 0b0000_0010]), bs);
        bs.toggle(5);
        assert_eq!(TestBitSet::from([0b0000_0000, 0b0000_0010]), bs);
    }

    #[test]
    #[should_panic]
    fn toggle_out_of_range() {
        TestBitSet::new().toggle(16);
    }

    #[test]
    fn toggled() {
        let bs = TestBitSet::singleton(11);
        assert_eq!(TestBitSet::EMPTY, bs.toggled(11));
        assert_eq!(bs, bs.toggled(11).toggled(11));
        assert_eq!(bs.inserted(5), bs.toggled(5));
    }

    #[test]
    #[should_panic]
    fn toggled_out_of_range() {
        let _ = TestBitSet::new().toggled(16);
    }

    #[test]
    fn assign() {
        let mut bs = TestBitSet::EMPTY;
        bs.assign(11, true);
        assert_eq!(TestBitSet::from([0b0000_0000, 0b0000_1000]), bs);
        bs.assign(11, true);
        assert_eq!(TestBitSet::from([0b0000_0000, 0b0000_1000]), bs);
        bs.assign(11, false);
        assert_eq!(TestBitSet::EMPTY, bs);
        bs.assign(11, false);
        assert_eq!(TestBitSet::EMPTY, bs);
    }

    #[test]
    #[should_panic]
    fn assign_out_of_range() {
        TestBitSet::new().assign(16, true);
    }

    #[test]
    fn assigned() {
        let bs = TestBitSet::singleton(12);
        assert_eq!(TestBitSet::EMPTY, bs.assigned(12, false));
        assert_eq!(bs, bs.assigned(12, true));
        assert_eq!(bs, bs.assigned(11, false));
        assert_eq!(bs.inserted(11), bs.assigned(11, true));
    }

    #[test]
    #[should_panic]
    fn assigned_out_of_range() {
        let _ = TestBitSet::new().assigned(16, true);
    }

    #[test]
    fn from_into() {
        let blocks = [0b1010_1010, 0b0101_0101];
        assert_eq!(blocks, <[_; 2]>::from(TestBitSet::from(blocks)));
    }

    #[test]
    fn from_into_integer() {
        fn test<T>(x: T)
        where
            T: Debug + BitBlock + From<TinyBitSet<T, 1>>,
        {
            assert_eq!(x, TinyBitSet::from(x).into());
        }

        test(0x42_u8);
        test(0x1EE7_u16);
        test(0xDEAD_BEEF_u32);
        test(0x0123_4567_89AB_CDEF_u64);
        test(0x0123_4567_89AB_CDEF_FEDC_BA98_7654_3210_u128);
    }

    #[test]
    fn default() {
        assert_eq!(TestBitSet::EMPTY, TestBitSet::default());
    }

    #[test]
    fn index() {
        let bs = TestBitSet::from([0b1010_1010, 0b0101_0101]);
        assert!(!bs[0]);
        assert!(bs[1]);
        assert!(bs[8]);
        assert!(!bs[9]);
    }

    #[test]
    fn into_iterator() {
        let bs = TestBitSet::from([0b0010_1000, 0b0100_1100]);
        assert_eq!(vec![3, 5, 10, 11, 14], bs.into_iter().collect::<Vec<_>>());
    }

    #[test]
    fn ref_into_iterator() {
        let bs = TestBitSet::from([0b0000_0010, 0b0001_0110]);
        let iter = (&bs).into_iter();
        assert_eq!(vec![1, 9, 10, 12], iter.collect::<Vec<_>>());
    }

    #[test]
    fn from_iterator() {
        fn to_bs(indices: impl IntoIterator<Item = usize>) -> TestBitSet {
            indices.into_iter().collect()
        }

        assert_eq!(TestBitSet::EMPTY, to_bs([]));
        assert_eq!(TestBitSet::singleton(5), to_bs([5]));
        assert_eq!(TestBitSet::singleton(6), to_bs([6, 6, 6]));
        assert_eq!(
            TestBitSet::singleton(6) | TestBitSet::singleton(11),
            to_bs([11, 6])
        );
    }

    #[test]
    fn not() {
        assert_eq!(TestBitSet::ALL, !TestBitSet::EMPTY);
        assert_eq!(TestBitSet::EMPTY, !TestBitSet::ALL);
        assert_eq!(
            TestBitSet::from([0b00111100, 0b10101010]),
            !TestBitSet::from([0b11000011, 0b01010101])
        );
    }

    #[test]
    fn and() {
        fn test(mut l: TestBitSet, r: TestBitSet, expected: TestBitSet) {
            assert_eq!(expected, l & r);
            l &= r;
            assert_eq!(expected, l);
        }

        test(TestBitSet::EMPTY, TestBitSet::EMPTY, TestBitSet::EMPTY);
        test(TestBitSet::ALL, TestBitSet::EMPTY, TestBitSet::EMPTY);
        test(TestBitSet::EMPTY, TestBitSet::ALL, TestBitSet::EMPTY);
        test(TestBitSet::ALL, TestBitSet::ALL, TestBitSet::ALL);

        test(
            TestBitSet::from([0b11100111, 0b01010101]),
            TestBitSet::from([0b00111100, 0b10101010]),
            TestBitSet::from([0b00100100, 0b00000000]),
        );
    }

    #[test]
    fn or() {
        fn test(mut l: TestBitSet, r: TestBitSet, expected: TestBitSet) {
            assert_eq!(expected, l | r);
            l |= r;
            assert_eq!(expected, l);
        }

        test(TestBitSet::EMPTY, TestBitSet::EMPTY, TestBitSet::EMPTY);
        test(TestBitSet::ALL, TestBitSet::EMPTY, TestBitSet::ALL);
        test(TestBitSet::EMPTY, TestBitSet::ALL, TestBitSet::ALL);
        test(TestBitSet::ALL, TestBitSet::ALL, TestBitSet::ALL);

        test(
            TestBitSet::from([0b01100110, 0b01010101]),
            TestBitSet::from([0b00111100, 0b10101010]),
            TestBitSet::from([0b01111110, 0b11111111]),
        );
    }

    #[test]
    fn xor() {
        fn test(mut l: TestBitSet, r: TestBitSet, expected: TestBitSet) {
            assert_eq!(expected, l ^ r);
            l ^= r;
            assert_eq!(expected, l);
        }

        test(TestBitSet::EMPTY, TestBitSet::EMPTY, TestBitSet::EMPTY);
        test(TestBitSet::ALL, TestBitSet::EMPTY, TestBitSet::ALL);
        test(TestBitSet::EMPTY, TestBitSet::ALL, TestBitSet::ALL);
        test(TestBitSet::ALL, TestBitSet::ALL, TestBitSet::EMPTY);

        test(
            TestBitSet::from([0b01100110, 0b01010101]),
            TestBitSet::from([0b00111100, 0b10101010]),
            TestBitSet::from([0b01011010, 0b11111111]),
        );
    }

    #[test]
    fn debug_formatting() {
        assert_eq!(
            "TinyBitSet([0b00000000, 0b00000000])",
            format!("{:?}", TestBitSet::EMPTY)
        );
        assert_eq!(
            "TinyBitSet([0b11111111, 0b11111111])",
            format!("{:?}", TestBitSet::ALL)
        );
        assert_eq!(
            "TinyBitSet([0b01010101, 0b10101010])",
            format!("{:?}", TestBitSet::from([0b0101_0101, 0b1010_1010]))
        );

        assert_eq!(
            "TinyBitSet([0b00111100])",
            format!("{:#?}", TinyBitSet::from(0b0011_1100_u8))
        );
    }

    #[test]
    fn display_formatting() {
        assert_eq!("0000000000000000", TestBitSet::EMPTY.to_string());
        assert_eq!("1111111111111111", TestBitSet::ALL.to_string());
        assert_eq!(
            "1111000000001111",
            TestBitSet::from([0b0000_1111, 0b1111_0000]).to_string()
        );
    }

    #[test]
    fn binary_formatting() {
        assert_eq!("0000000000000000", format!("{:b}", TestBitSet::EMPTY));
        assert_eq!("0b0000000000000000", format!("{:#b}", TestBitSet::EMPTY));
        assert_eq!("1111111111111111", format!("{:b}", TestBitSet::ALL));
        assert_eq!(
            "1111000000001111",
            format!("{:b}", TestBitSet::from([0b0000_1111, 0b1111_0000]))
        );
    }

    #[test]
    fn lower_hex_formatting() {
        assert_eq!("0000", format!("{:x}", TestBitSet::EMPTY));
        assert_eq!("0x0000", format!("{:#x}", TestBitSet::EMPTY));
        assert_eq!("ffff", format!("{:x}", TestBitSet::ALL));
        assert_eq!("e71e", format!("{:x}", TestBitSet::from([0x1e, 0xe7])));
    }

    #[test]
    fn upper_hex_formatting() {
        assert_eq!("0000", format!("{:X}", TestBitSet::EMPTY));
        assert_eq!("0x0000", format!("{:#X}", TestBitSet::EMPTY));
        assert_eq!("FFFF", format!("{:X}", TestBitSet::ALL));
        assert_eq!("E71E", format!("{:X}", TestBitSet::from([0x1E, 0xE7])));
    }
}<|MERGE_RESOLUTION|>--- conflicted
+++ resolved
@@ -21,13 +21,9 @@
 //! generic over these parameters and thus can use a different bitset size
 //! depending on the use-case.
 //!
-<<<<<<< HEAD
-//! [petgraph]: https://github.com/petgraph/fixedbitset
+//! [fixedbitset]: https://github.com/petgraph/fixedbitset
 mod iterators;
 
-=======
-//! [fixedbitset]: https://github.com/petgraph/fixedbitset
->>>>>>> f69ae24d
 use std::array;
 use std::fmt;
 use std::fmt::Binary;
